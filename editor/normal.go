--- conflicted
+++ resolved
@@ -1,8 +1,9 @@
 package editor
 
 import (
+	"strconv"
+
 	"github.com/nsf/termbox-go"
-	"strconv"
 )
 
 type MoveWord struct {
@@ -221,12 +222,9 @@
 		v.onVcommand(viewCommand{Cmd: vCommandMoveCursorEndOfLine})
 	}
 
-<<<<<<< HEAD
-	// TODO use count to set range for command mode
-=======
 	switch ev.Ch {
 	case 'd':
-		g.setMode(newTextObjectMode(g, m, v.buf.DeleteRange, reps))
+		g.setMode(newTextObjectMode(g, m, v.buf.DeleteRange, count))
 	}
 
 	if ev.Ch == 0x0 {
@@ -234,14 +232,13 @@
 		// TODO Cursor centering after Ctrl-U/D seems off.
 		// TODO Ctrl-U and CTRL-D have configurable ranges of motion.
 		case termbox.KeyCtrlU, termbox.KeyCtrlB:
-			v.onVcommand(viewCommand{Cmd: vCommandMoveViewHalfBackward, Reps: reps})
+			v.onVcommand(viewCommand{Cmd: vCommandMoveViewHalfBackward, Count: count})
 		case termbox.KeyCtrlD, termbox.KeyCtrlF:
-			v.onVcommand(viewCommand{Cmd: vCommandMoveViewHalfForward, Reps: reps})
+			v.onVcommand(viewCommand{Cmd: vCommandMoveViewHalfForward, Count: count})
 		}
 	}
 
-	// TODO use reps to set range for command mode
->>>>>>> 2745a425
+	// TODO use count to set range for command mode
 	switch ev.Ch {
 	case ':':
 		g.setMode(newCommandMode(g, m))
