package editor

import (
	"bytes"
	"fmt"
	"github.com/nsf/termbox-go"
	"github.com/nsf/tulib"
	"os"
	"unicode/utf8"
)

//----------------------------------------------------------------------------
// dirty flag
//----------------------------------------------------------------------------

type dirtyFlag int

const (
	// dirtyContents indicates that the contents of the views buffer has been modified
	dirtyContents dirtyFlag = (1 << iota)

	// dirtyStatus indicates that the status line of the view needs to be updated
	dirtyStatus

	// diretyEverything indicates that everything needs to be updated
	dirtyEverything = dirtyContents | dirtyStatus
)

//----------------------------------------------------------------------------
// view location
//
// This structure represents a view location in the buffer. It needs to be
// separated from the view, because it's also being saved by the buffer (in case
// if at the moment buffer has no views attached to it).
//----------------------------------------------------------------------------

type viewLocation struct {
	cursor     cursor
	topLine    *line
	topLineNum int

	// Various cursor offsets from the beginning of the line:
	// 1. in characters
	// 2. in visual cells
	// An example would be the '\t' character, which gives 1 character
	// offset, but 'tabstop_length' visual cells offset.
	cursorCoffset int
	cursorVoffset int

	// This offset is different from these three above, because it's the
	// amount of visual cells you need to skip, before starting to show the
	// contents of the cursor line. The value stays as long as the cursor is
	// within the same line. When cursor jumps from one line to another, the
	// value is recalculated. The logic behind this variable is somewhat
	// close to the one behind the 'top_line' variable.
	lineVoffset int

	// this one is used for choosing the best location while traversing
	// vertically, every time 'cursor_voffset' changes due to horizontal
	// movement, this one must be changed as well
	lastCursorVoffset int
}

//----------------------------------------------------------------------------
// byte_range
//----------------------------------------------------------------------------

type byteRange struct {
	begin int
	end   int
}

func (r byteRange) includes(offset int) bool {
	return r.begin <= offset && r.end > offset
}

const hlFG = termbox.ColorCyan
const hlBG = termbox.ColorBlue

//----------------------------------------------------------------------------
// view tags
//----------------------------------------------------------------------------

type viewTag struct {
	begLine   int
	begOffset int
	endLine   int
	endOffset int
	fg        termbox.Attribute
	bg        termbox.Attribute
}

func (t *viewTag) includes(line, offset int) bool {
	if line < t.begLine || line > t.endLine {
		return false
	}
	if line == t.begLine && offset < t.begOffset {
		return false
	}
	if line == t.endLine && offset >= t.endOffset {
		return false
	}
	return true
}

var defaultViewTag = viewTag{
	fg: termbox.ColorDefault,
	bg: termbox.ColorDefault,
}

//----------------------------------------------------------------------------
// view context
//----------------------------------------------------------------------------

type viewContext struct {
	setStatus  func(format string, args ...interface{})
	killBuffer *[]byte
	buffers    *[]*buffer
}

//----------------------------------------------------------------------------
// view
//
// Think of it as a window. It draws contents from a portion of a buffer into
// 'uibuf' and maintains things like cursor position.
//----------------------------------------------------------------------------

type view struct {
	viewLocation
	ctx             viewContext
	buf             *buffer // currently displayed buffer
	uiBuf           tulib.Buffer
	dirty           dirtyFlag
	highlightBytes  []byte
	highlightRanges []byteRange
	tags            []viewTag

	// statusBuf is a buffer used for drawing the status line
	statusBuf bytes.Buffer

	lastCommand viewCommand

	bufferEvents chan BufferEvent
}

func newView(ctx viewContext, buf *buffer) *view {
	v := new(view)
	v.ctx = ctx
	v.uiBuf = tulib.NewBuffer(1, 1)
	v.attach(buf)
	v.highlightRanges = make([]byteRange, 0, 10)
	v.tags = make([]viewTag, 0, 10)
	return v
}

func (v *view) activate() {
	v.lastCommand = viewCommand{Cmd: vCommandNone}
}

func (v *view) deactivate() {
}

func (v *view) attach(b *buffer) {
	if v.buf == b {
		return
	}

	if v.buf != nil {
		v.detach()
	}
	v.buf = b
	v.viewLocation = viewLocation{
		topLine:    b.firstLine,
		topLineNum: 1,
		cursor: cursor{
			line:    b.firstLine,
			lineNum: 1,
		},
	}
	v.bufferEvents = make(chan BufferEvent)
	go func() {
		for e := range v.bufferEvents {
			switch e.Type {
			case BufferEventInsert:
				v.onInsertAdjustTopLine(e.Action)
				v.dirty = dirtyEverything
				// FIXME for unfocused views, just call onInsert
				// v.onInsert(e.Action)
			case BufferEventDelete:
				v.onDeleteAdjustTopLine(e.Action)
				v.dirty = dirtyEverything
				// FIXME for unfocused views, just call onDelete
				// v.onDelete(e.Action)
			}
		}
	}()
	v.buf.AddListener(v.bufferEvents)
	v.dirty = dirtyEverything
}

func (v *view) detach() {
	// Stop listening to current buffer and close event loop.
	v.buf.RemoveListener(v.bufferEvents)
	close(v.bufferEvents)
	v.bufferEvents = nil
	v.buf = nil
}

// Resize the 'v.uibuf', adjusting things accordingly.
func (v *view) resize(w, h int) {
	v.uiBuf.Resize(w, h)
	v.adjustLineVoffset()
	v.adjustTopLine()
	v.dirty = dirtyEverything
}

func (v *view) height() int {
	return v.uiBuf.Height
}

func (v *view) verticalThreshold() int {
	maxVthreshold := (v.height() - 1) / 2
	if viewVerticalThreshold > maxVthreshold {
		return maxVthreshold
	}
	return viewVerticalThreshold
}

func (v *view) horizontalThreshold() int {
	max_h_threshold := (v.width() - 1) / 2
	if viewHorizontalThreshold > max_h_threshold {
		return max_h_threshold
	}
	return viewHorizontalThreshold
}

func (v *view) width() int {
	// TODO: perhaps if I want to draw line numbers, I will hack it there
	return v.uiBuf.Width
}

func (v *view) drawLine(line *line, lineNum, coff, lineVoffset int) {
	x := 0
	tabstop := 0
	bx := 0
	data := line.data

	if len(v.highlightBytes) > 0 {
		v.findHighlightRangesForLine(data)
	}
	for {
		rx := x - lineVoffset
		if len(data) == 0 {
			break
		}

		if x == tabstop {
			tabstop += tabstopLength
		}

		if rx >= v.uiBuf.Width {
			last := coff + v.uiBuf.Width - 1
			v.uiBuf.Cells[last] = termbox.Cell{
				Ch: '→',
				Fg: termbox.ColorDefault,
				Bg: termbox.ColorDefault,
			}
			break
		}

		r, rlen := utf8.DecodeRune(data)
		switch {
		case r == '\t':
			// fill with spaces to the next tabstop
			for ; x < tabstop; x++ {
				rx := x - lineVoffset
				if rx >= v.uiBuf.Width {
					break
				}

				if rx >= 0 {
					v.uiBuf.Cells[coff+rx] = v.makeCell(
						lineNum, bx, ' ')
				}
			}
		case r < 32:
			// invisible chars like ^R or ^@
			if rx >= 0 {
				v.uiBuf.Cells[coff+rx] = termbox.Cell{
					Ch: '^',
					Fg: termbox.ColorRed,
					Bg: termbox.ColorDefault,
				}
			}
			x++
			rx = x - lineVoffset
			if rx >= v.uiBuf.Width {
				break
			}
			if rx >= 0 {
				v.uiBuf.Cells[coff+rx] = termbox.Cell{
					Ch: invisibleRuneTable[r],
					Fg: termbox.ColorRed,
					Bg: termbox.ColorDefault,
				}
			}
			x++
		default:
			if rx >= 0 {
				v.uiBuf.Cells[coff+rx] = v.makeCell(
					lineNum, bx, r)
			}
			x++
		}
		data = data[rlen:]
		bx += rlen
	}

	if lineVoffset != 0 {
		v.uiBuf.Cells[coff] = termbox.Cell{
			Ch: '←',
			Fg: termbox.ColorDefault,
			Bg: termbox.ColorDefault,
		}
	}
}

func (v *view) drawContents() {
	if len(v.highlightBytes) == 0 {
		v.highlightRanges = v.highlightRanges[:0]
	}

	// clear the buffer
	v.uiBuf.Fill(v.uiBuf.Rect, termbox.Cell{
		Ch: ' ',
		Fg: termbox.ColorDefault,
		Bg: termbox.ColorDefault,
	})

	if v.uiBuf.Width == 0 || v.uiBuf.Height == 0 {
		return
	}

	// draw lines
	line := v.topLine
	coff := 0
	for y, h := 0, v.height(); y < h; y++ {
		if line == nil {
			break
		}

		if line == v.cursor.line {
			// special case, cursor line
			v.drawLine(line, v.topLineNum+y, coff, v.lineVoffset)
		} else {
			v.drawLine(line, v.topLineNum+y, coff, 0)
		}

		coff += v.uiBuf.Width
		line = line.next
	}
}

func (v *view) drawStatus() {
	// fill background with '─'
	lp := tulib.DefaultLabelParams
	lp.Bg = termbox.AttrReverse
	lp.Fg = termbox.AttrReverse | termbox.AttrBold
	v.uiBuf.Fill(
		tulib.Rect{X: 0, Y: v.height(), Width: v.uiBuf.Width, Height: 1},
		termbox.Cell{Fg: termbox.AttrReverse, Bg: termbox.AttrReverse, Ch: '─'},
	)

	// on disk sync status
	if !v.buf.syncedWithDisk() {
		cell := termbox.Cell{
			Fg: termbox.AttrReverse,
			Bg: termbox.AttrReverse,
			Ch: '*',
		}
		v.uiBuf.Set(1, v.height(), cell)
		v.uiBuf.Set(2, v.height(), cell)
	}

	// filename
	fmt.Fprintf(&v.statusBuf, "  %s  ", v.buf.name)
	v.uiBuf.DrawLabel(tulib.Rect{X: 5, Y: v.height(), Width: v.uiBuf.Width, Height: 1}, &lp, v.statusBuf.Bytes())
	namel := v.statusBuf.Len()
	lp.Fg = termbox.AttrReverse
	v.statusBuf.Reset()
	fmt.Fprintf(&v.statusBuf, "(%d, %d)  ", v.cursor.lineNum, v.cursorVoffset)
	v.uiBuf.DrawLabel(tulib.Rect{X: 5 + namel, Y: v.height(), Width: v.uiBuf.Width, Height: 1}, &lp, v.statusBuf.Bytes())
	v.statusBuf.Reset()
}

// Draw the current view to the 'v.uibuf'.
func (v *view) draw() {
	if v.dirty&dirtyContents != 0 {
		v.dirty &^= dirtyContents
		v.drawContents()
	}

	if v.dirty&dirtyStatus != 0 {
		v.dirty &^= dirtyStatus
		v.drawStatus()
	}
}

// Center view on the cursor.
func (v *view) centerViewOnCursor() {
	v.topLine = v.cursor.line
	v.topLineNum = v.cursor.lineNum
	v.moveTopLineNtimes(-v.height() / 2)
	v.dirty = dirtyEverything
}

func (v *view) moveCursorToLine(n int) {
	v.moveCursorBeginningOfFile()
	v.moveCursorLineNtimes(n - 1)
	v.centerViewOnCursor()
}

// Move top line 'n' times forward or backward.
func (v *view) moveTopLineNtimes(n int) {
	if n == 0 {
		return
	}

	top := v.topLine
	for top.prev != nil && n < 0 {
		top = top.prev
		v.topLineNum--
		n++
	}
	for top.next != nil && n > 0 {
		top = top.next
		v.topLineNum++
		n--
	}
	v.topLine = top
}

// Move cursor line 'n' times forward or backward.
func (v *view) moveCursorLineNtimes(n int) {
	if n == 0 {
		return
	}

	cursor := v.cursor.line
	for cursor.prev != nil && n < 0 {
		cursor = cursor.prev
		v.cursor.lineNum--
		n++
	}
	for cursor.next != nil && n > 0 {
		cursor = cursor.next
		v.cursor.lineNum++
		n--
	}
	v.cursor.line = cursor
}

// When 'top_line' was changed, call this function to possibly adjust the
// 'cursor_line'.
func (v *view) adjustCursorLine() {
	vt := v.verticalThreshold()
	cursor := v.cursor.line
	co := v.cursor.lineNum - v.topLineNum
	h := v.height()

	if cursor.next != nil && co < vt {
		v.moveCursorLineNtimes(vt - co)
	}

	if cursor.prev != nil && co >= h-vt {
		v.moveCursorLineNtimes((h - vt) - co - 1)
	}

	if cursor != v.cursor.line {
		cursor = v.cursor.line
		bo, co, vo := cursor.findClosestOffsets(v.lastCursorVoffset)
		v.cursor.boffset = bo
		v.cursorCoffset = co
		v.cursorVoffset = vo
		v.lineVoffset = 0
		v.adjustLineVoffset()
		v.dirty = dirtyEverything
	}
}

// When 'cursor_line' was changed, call this function to possibly adjust the
// 'top_line'.
func (v *view) adjustTopLine() {
	vt := v.verticalThreshold()
	top := v.topLine
	co := v.cursor.lineNum - v.topLineNum
	h := v.height()

	if top.next != nil && co >= h-vt {
		v.moveTopLineNtimes(co - (h - vt) + 1)
		v.dirty = dirtyEverything
	}

	if top.prev != nil && co < vt {
		v.moveTopLineNtimes(co - vt)
		v.dirty = dirtyEverything
	}
}

// When 'cursor_voffset' was changed usually > 0, then call this function to
// possibly adjust 'line_voffset'.
func (v *view) adjustLineVoffset() {
	ht := v.horizontalThreshold()
	w := v.uiBuf.Width
	vo := v.lineVoffset
	cvo := v.cursorVoffset
	threshold := w - 1
	if vo != 0 {
		threshold = w - ht
	}

	if cvo-vo >= threshold {
		vo = cvo + (ht - w + 1)
	}

	if vo != 0 && cvo-vo < ht {
		vo = cvo - ht
		if vo < 0 {
			vo = 0
		}
	}

	if v.lineVoffset != vo {
		v.lineVoffset = vo
		v.dirty = dirtyEverything
	}
}

func (v *view) cursorPosition() (int, int) {
	y := v.cursor.lineNum - v.topLineNum
	x := v.cursorVoffset - v.lineVoffset
	return x, y
}

func (v *view) cursorPositionFor(cursor cursor) (int, int) {
	y := cursor.lineNum - v.topLineNum
	x := cursor.voffset() - v.lineVoffset
	return x, y
}

// Move cursor to the 'boffset' position in the 'line'. Obviously 'line' must be
// from the attached buffer. If 'boffset' < 0, use 'last_cursor_voffset'. Keep
// in mind that there is no need to maintain connections between lines (e.g. for
// moving from a deleted line to another line).
func (v *view) moveCursorTo(c cursor) {
	v.dirty |= dirtyStatus
	if c.boffset < 0 {
		bo, co, vo := c.line.findClosestOffsets(v.lastCursorVoffset)
		v.cursor.boffset = bo
		v.cursorCoffset = co
		v.cursorVoffset = vo
	} else {
		vo, co := c.voffsetCoffset()
		v.cursor.boffset = c.boffset
		v.cursorCoffset = co
		v.cursorVoffset = vo
	}

	if c.boffset >= 0 {
		v.lastCursorVoffset = v.cursorVoffset
	}

	if c.line != v.cursor.line {
		if v.lineVoffset != 0 {
			v.dirty = dirtyEverything
		}
		v.lineVoffset = 0
	}
	v.cursor.line = c.line
	v.cursor.lineNum = c.lineNum
	v.adjustLineVoffset()
	v.adjustTopLine()
}

// Move cursor one character forward.
func (v *view) moveCursorForward() {
	c := v.cursor
	if c.lastLine() && c.eol() {
		v.ctx.setStatus("End of buffer")
		return
	}

	c.nextRune(configWrapRight)
	v.moveCursorTo(c)
}

// Move cursor one character backward.
func (v *view) moveCursorBackward() {
	c := v.cursor
	if c.firstLine() && c.bol() {
		v.ctx.setStatus("Beginning of buffer")
		return
	}

	c.prevRune(configWrapLeft)
	v.moveCursorTo(c)
}

// Move cursor to the next line.
func (v *view) moveCursorNextLine() {
	c := v.cursor
	if !c.lastLine() {
		c = cursor{c.line.next, c.lineNum + 1, -1}
		v.moveCursorTo(c)
	} else {
		v.ctx.setStatus("End of buffer")
	}
}

// Move cursor to the previous line.
func (v *view) moveCursorPrevLine() {
	c := v.cursor
	if !c.firstLine() {
		c = cursor{c.line.prev, c.lineNum - 1, -1}
		v.moveCursorTo(c)
	} else {
		v.ctx.setStatus("Beginning of buffer")
	}
}

// Move cursor to the beginning of the line.
func (v *view) moveCursorBeginningOfLine() {
	c := v.cursor
	c.moveBeginningOfLine()
	v.moveCursorTo(c)
}

// Move cursor to the end of the line.
func (v *view) moveCursorEndOfLine() {
	c := v.cursor
	c.moveEndOfLine()
	v.moveCursorTo(c)
}

// Move cursor to the beginning of the file (buffer).
func (v *view) moveCursorBeginningOfFile() {
	c := cursor{v.buf.firstLine, 1, 0}
	v.moveCursorTo(c)
}

// Move cursor to the end of the file (buffer).
func (v *view) moveCursorEndOfFile() {
	c := cursor{v.buf.lastLine, v.buf.numLines, len(v.buf.lastLine.data)}
	v.moveCursorTo(c)
}

// Move cursor to the end of the next (or current) word.
func (v *view) moveCursorWordFoward() {
	c := v.cursor
	ok := c.nextWord()
	v.moveCursorTo(c)
	if !ok {
		v.ctx.setStatus("End of buffer")
	}
}

func (v *view) moveCursorWordBackward() {
	c := v.cursor
	ok := c.prevWord()
	v.moveCursorTo(c)
	if !ok {
		v.ctx.setStatus("Beginning of buffer")
	}
}

// Move view 'n' lines forward or backward.
func (v *view) moveViewNlines(n int) {
	prevtop := v.topLineNum
	v.moveTopLineNtimes(n)
	if prevtop != v.topLineNum {
		v.adjustCursorLine()
		v.dirty = dirtyEverything
	}
}

// Check if it's possible to move view 'n' lines forward or backward.
func (v *view) canMoveTopLineNtimes(n int) bool {
	if n == 0 {
		return true
	}

	top := v.topLine
	for top.prev != nil && n < 0 {
		top = top.prev
		n++
	}
	for top.next != nil && n > 0 {
		top = top.next
		n--
	}

	if n != 0 {
		return false
	}
	return true
}

// Move view 'n' lines forward or backward only if it's possible.
func (v *view) maybeMoveViewNlines(n int) {
	if v.canMoveTopLineNtimes(n) {
		v.moveViewNlines(n)
	}
}

func (v *view) maybeNextActionGroup() {
	b := v.buf
	if b.history.next == nil {
		// no need to move
		return
	}

	prev := b.history
	b.history = b.history.next
	b.history.prev = prev
	b.history.next = nil
	b.history.actions = nil
	b.history.before = v.cursor
}

func (v *view) finalizeActionGroup() {
	b := v.buf
	// finalize only if we're at the tip of the undo history, this function
	// will be called mainly after each cursor movement and actions alike
	// (that are supposed to finalize action group)
	if b.history.next == nil {
		b.history.next = new(actionGroup)
		b.history.after = v.cursor
	}
}

func (v *view) undo() {
	b := v.buf
	if b.history.prev == nil {
		// we're at the sentinel, no more things to undo
		v.ctx.setStatus("No further undo information")
		return
	}

	// undo action causes finalization, always
	v.finalizeActionGroup()

	// undo invariant tells us 'len(b.history.actions) != 0' in case if this is
	// not a sentinel, revert the actions in the current action group
	for i := len(b.history.actions) - 1; i >= 0; i-- {
		a := &b.history.actions[i]
<<<<<<< HEAD
		a.revert(b)
=======
		a.revert(v.buf)
>>>>>>> d455fa3f
	}
	v.moveCursorTo(b.history.before)
	v.lastCursorVoffset = v.cursorVoffset
	b.history = b.history.prev
	v.ctx.setStatus("Undo!")
}

func (v *view) redo() {
	b := v.buf
	if b.history.next == nil {
		// open group, obviously, can't move forward
		v.ctx.setStatus("No further redo information")
		return
	}
	if len(b.history.next.actions) == 0 {
		// last finalized group, moving to the next group breaks the
		// invariant and doesn't make sense (nothing to redo)
		v.ctx.setStatus("No further redo information")
		return
	}

	// move one entry forward, and redo all its actions
	b.history = b.history.next
	for i := range b.history.actions {
		a := &b.history.actions[i]
<<<<<<< HEAD
		a.apply(b)
=======
		a.apply(v.buf)
>>>>>>> d455fa3f
	}
	v.moveCursorTo(b.history.after)
	v.lastCursorVoffset = v.cursorVoffset
	v.ctx.setStatus("Redo!")
}

func (v *view) actionInsert(c cursor, data []byte) {
	v.maybeNextActionGroup()
	a := action{
		what:   actionInsert,
		data:   data,
		cursor: c,
		lines:  make([]*line, bytes.Count(data, []byte{'\n'})),
	}
	for i := range a.lines {
		a.lines[i] = new(line)
	}
	a.apply(v.buf)
	v.buf.history.append(&a)
}

func (v *view) actionDelete(c cursor, nbytes int) {
	v.maybeNextActionGroup()
	d := c.extractBytes(nbytes)
	a := action{
		what:   actionDelete,
		data:   d,
		cursor: c,
		lines:  make([]*line, bytes.Count(d, []byte{'\n'})),
	}
	for i := range a.lines {
		a.lines[i] = c.line.next
		c.line = c.line.next
	}
	a.apply(v.buf)
	v.buf.history.append(&a)
}

// Insert a rune 'r' at the current cursor position, advance cursor one character forward.
func (v *view) insertRune(r rune) {
	c := v.cursor
	if r == '\n' || r == '\r' {
		v.actionInsert(c, []byte{'\n'})
		prev := c.line
		c.line = c.line.next
		c.lineNum++
		c.boffset = 0

		if r == '\n' {
			i := indexFirstNonSpace(prev.data)
			if i > 0 {
				autoindent := cloneByteSlice(prev.data[:i])
				v.actionInsert(c, autoindent)
				c.boffset += len(autoindent)
			}
		}
	} else {
		var data [utf8.UTFMax]byte
		nBytes := utf8.EncodeRune(data[:], r)
		v.actionInsert(c, data[:nBytes])
		c.boffset += nBytes
	}
	v.moveCursorTo(c)
	v.dirty = dirtyEverything
}

// If at the beginning of the line, move contents of the current line to the end
// of the previous line. Otherwise, erase one character backward.
func (v *view) deleteRuneBackward() {
	c := v.cursor
	if c.bol() {
		if c.firstLine() {
			// beginning of the file
			v.ctx.setStatus("Beginning of buffer")
			return
		}
		c.line = c.line.prev
		c.lineNum--
		c.boffset = len(c.line.data)
		v.actionDelete(c, 1)
		v.moveCursorTo(c)
		v.dirty = dirtyEverything
		return
	}

	_, rlen := c.runeBefore()
	c.boffset -= rlen
	v.actionDelete(c, rlen)
	v.moveCursorTo(c)
	v.dirty = dirtyEverything
}

// If at the EOL, move contents of the next line to the end of the current line,
// erasing the next line after that. Otherwise, delete one character under the
// cursor.
func (v *view) deleteRune() {
	c := v.cursor
	if c.eol() {
		if c.lastLine() {
			// end of the file
			v.ctx.setStatus("End of buffer")
			return
		}
		v.actionDelete(c, 1)
		v.dirty = dirtyEverything
		return
	}

	_, rlen := c.runeUnder()
	v.actionDelete(c, rlen)
	v.dirty = dirtyEverything
}

// If not at the EOL, remove contents of the current line from the cursor to the
// end. Otherwise behave like 'delete'.
func (v *view) killLine() {
	c := v.cursor
	if !c.eol() {
		// kill data from the cursor to the EOL
		len := len(c.line.data) - c.boffset
		v.appendToKillBuffer(c, len)
		v.actionDelete(c, len)
		v.dirty = dirtyEverything
		return
	}
	v.appendToKillBuffer(c, 1)
	v.deleteRune()
}

func (v *view) killWord() {
	c1 := v.cursor
	c2 := c1
	c2.moveOneWordForward()
	d := c1.distance(c2)
	if d > 0 {
		v.appendToKillBuffer(c1, d)
		v.actionDelete(c1, d)
	}
}

func (v *view) killWordBackward() {
	c2 := v.cursor
	c1 := c2
	c1.moveOneWordBackward()
	d := c1.distance(c2)
	if d > 0 {
		v.prependToKillBuffer(c1, d)
		v.actionDelete(c1, d)
		v.moveCursorTo(c1)
	}
}

func (v *view) onInsertAdjustTopLine(a *action) {
	if a.cursor.lineNum < v.topLineNum && len(a.lines) > 0 {
		// inserted one or more lines above the view
		v.topLineNum += len(a.lines)
		v.dirty |= dirtyStatus
	}
}

func (v *view) onDeleteAdjustTopLine(a *action) {
	if a.cursor.lineNum < v.topLineNum {
		// deletion above the top line
		if len(a.lines) == 0 {
			return
		}

		topnum := v.topLineNum
		first, last := a.deletedLines()
		if first <= topnum && topnum <= last {
			// deleted the top line, adjust the pointers
			if a.cursor.line.next != nil {
				v.topLine = a.cursor.line.next
				v.topLineNum = a.cursor.lineNum + 1
			} else {
				v.topLine = a.cursor.line
				v.topLineNum = a.cursor.lineNum
			}
			v.dirty = dirtyEverything
		} else {
			// no need to worry
			v.topLineNum -= len(a.lines)
			v.dirty |= dirtyStatus
		}
	}
}

func (v *view) onInsert(a *action) {
	v.onInsertAdjustTopLine(a)
	if v.topLineNum+v.height() <= a.cursor.lineNum {
		// inserted something below the view, don't care
		return
	}
	if a.cursor.lineNum < v.topLineNum {
		// inserted something above the top line
		if len(a.lines) > 0 {
			// inserted one or more lines, adjust line numbers
			v.cursor.lineNum += len(a.lines)
			v.dirty |= dirtyStatus
		}
		return
	}
	c := v.cursor
	c.onInsertAdjust(a)
	v.moveCursorTo(c)
	v.lastCursorVoffset = v.cursorVoffset
	v.dirty = dirtyEverything
}

func (v *view) onDelete(a *action) {
	v.onDeleteAdjustTopLine(a)
	if v.topLineNum+v.height() <= a.cursor.lineNum {
		// deleted something below the view, don't care
		return
	}
	if a.cursor.lineNum < v.topLineNum {
		// deletion above the top line
		if len(a.lines) == 0 {
			return
		}

		_, last := a.deletedLines()
		if last < v.topLineNum {
			// no need to worry
			v.cursor.lineNum -= len(a.lines)
			v.dirty |= dirtyStatus
			return
		}
	}
	c := v.cursor
	c.onDeleteAdjust(a)
	v.moveCursorTo(c)
	v.lastCursorVoffset = v.cursorVoffset
	v.dirty = dirtyEverything
}

func (v *view) onVcommand(c viewCommand) {
	lastClass := v.lastCommand.Cmd.class()
	if c.Cmd.class() != lastClass || lastClass == vCommandClassMisc {
		v.finalizeActionGroup()
	}

	reps := c.Reps
	if reps == 0 {
		reps = 1
	}

	for i := 0; i < reps; i++ {
		switch c.Cmd {
		case vCommandMoveCursorForward:
			v.moveCursorForward()

		case vCommandMoveCursorBackward:
			v.moveCursorBackward()

		case vCommandMoveCursorWordForward:
			v.moveCursorWordFoward()

		case vCommandMoveCursorWordBackward:
			v.moveCursorWordBackward()

		case vCommandMoveCursorNextLine:
			v.moveCursorNextLine()

		case vCommandMoveCursorPrevLine:
			v.moveCursorPrevLine()

		case vCommandMoveCursorBeginningOfLine:
			v.moveCursorBeginningOfLine()

		case vCommandMoveCursorEndOfLine:
			v.moveCursorEndOfLine()

		case vCommandMoveCursorBeginningOfFile:
			v.moveCursorBeginningOfFile()

		case vCommandMoveCursorEndOfFile:
			v.moveCursorEndOfFile()
			/*
				case vCommandMoveCursorToLine:
					v.moveCursorToLine(int(arg))
			*/

		case vCommandMoveViewHalfForward:
			v.maybeMoveViewNlines(v.height() / 2)
		case vCommandMoveViewHalfBackward:
			v.moveViewNlines(-v.height() / 2)
		case vCommandInsertRune:
			v.insertRune(c.Rune)
		case vCommandYank:
			v.yank()
		case vCommandDeleteRuneBackward:
			v.deleteRuneBackward()
		case vCommandDeleteRune:
			v.deleteRune()
		case vCommandKillLine:
			v.killLine()
		case vCommandKillWord:
			v.killWord()
		case vCommandKillWordBackward:
			v.killWordBackward()
		case vCommandUndo:
			v.undo()
		case vCommandRedo:
			v.redo()
		case vCommandWordToUpper:
			v.wordTo(bytes.ToUpper)
		case vCommandWordToTitle:
			v.wordTo(func(s []byte) []byte {
				return bytes.Title(bytes.ToLower(s))
			})
		case vCommandWordToLower:
			v.wordTo(bytes.ToLower)
		}
	}

	v.lastCommand = c
}

func (v *view) dumpInfo() {
	p := func(format string, args ...interface{}) {
		fmt.Fprintf(os.Stderr, format, args...)
	}

	p("Top line num: %d\n", v.topLineNum)
}

func (v *view) findHighlightRangesForLine(data []byte) {
	v.highlightRanges = v.highlightRanges[:0]
	offset := 0
	for {
		i := bytes.Index(data, v.highlightBytes)
		if i == -1 {
			return
		}

		v.highlightRanges = append(v.highlightRanges, byteRange{
			begin: offset + i,
			end:   offset + i + len(v.highlightBytes),
		})
		data = data[i+len(v.highlightBytes):]
		offset += i + len(v.highlightBytes)
	}
}

func (v *view) inOneOfHighlightRanges(offset int) bool {
	for _, r := range v.highlightRanges {
		if r.includes(offset) {
			return true
		}
	}
	return false
}

func (v *view) tag(line, offset int) *viewTag {
	for i := range v.tags {
		t := &v.tags[i]
		if t.includes(line, offset) {
			return t
		}
	}
	return &defaultViewTag
}

func (v *view) makeCell(line, offset int, ch rune) termbox.Cell {
	tag := v.tag(line, offset)
	if tag != &defaultViewTag {
		return termbox.Cell{
			Ch: ch,
			Fg: tag.fg,
			Bg: tag.bg,
		}
	}

	cell := termbox.Cell{
		Ch: ch,
		Fg: tag.fg,
		Bg: tag.bg,
	}
	if v.inOneOfHighlightRanges(offset) {
		cell.Fg = hlFG
		cell.Bg = hlBG
	}
	return cell
}

func (v *view) cleanupTrailingWhitespaces() {
	cursor := cursor{
		line:    v.buf.firstLine,
		lineNum: 1,
		boffset: 0,
	}

	for cursor.line != nil {
		len := len(cursor.line.data)
		i := indexLastNonSpace(cursor.line.data)
		if i == -1 && len > 0 {
			// the whole string is whitespace
			v.actionDelete(cursor, len)
		}
		if i != -1 && i != len-1 {
			// some whitespace at the end
			cursor.boffset = i + 1
			v.actionDelete(cursor, len-cursor.boffset)
		}
		cursor.line = cursor.line.next
		cursor.lineNum++
		cursor.boffset = 0
	}

	// adjust cursor after changes possibly
	cursor = v.cursor
	if cursor.boffset > len(cursor.line.data) {
		cursor.boffset = len(cursor.line.data)
		v.moveCursorTo(cursor)
	}
}

func (v *view) cleanupTrailingNewlines() {
	cursor := cursor{
		line:    v.buf.lastLine,
		lineNum: v.buf.numLines,
		boffset: 0,
	}

	for len(cursor.line.data) == 0 {
		prev := cursor.line.prev
		if prev == nil {
			// beginning of the file, stop
			break
		}

		if len(prev.data) > 0 {
			// previous line is not empty, leave one empty line at
			// the end (trailing EOL)
			break
		}

		// adjust view cursor just in case
		if v.cursor.lineNum == cursor.lineNum {
			v.moveCursorPrevLine()
		}

		cursor.line = prev
		cursor.lineNum--
		cursor.boffset = 0
		v.actionDelete(cursor, 1)
	}
}

func (v *view) ensureTrailingEOL() {
	cursor := cursor{
		line:    v.buf.lastLine,
		lineNum: v.buf.numLines,
		boffset: len(v.buf.lastLine.data),
	}
	if len(v.buf.lastLine.data) > 0 {
		v.actionInsert(cursor, []byte{'\n'})
	}
}

func (v *view) presave_cleanup(raw bool) {
	v.finalizeActionGroup()
	v.lastCommand = viewCommand{Cmd: vCommandNone}
	if !raw {
		v.cleanupTrailingWhitespaces()
		v.cleanupTrailingNewlines()
		v.ensureTrailingEOL()
		v.finalizeActionGroup()
	}
}

func (v *view) appendToKillBuffer(cursor cursor, nbytes int) {
	kb := *v.ctx.killBuffer

	switch v.lastCommand.Cmd {
	case vCommandKillWord, vCommandKillWordBackward, vCommandKillRegion, vCommandKillLine:
	default:
		kb = kb[:0]
	}

	kb = append(kb, cursor.extractBytes(nbytes)...)
	*v.ctx.killBuffer = kb
}

func (v *view) prependToKillBuffer(cursor cursor, nbytes int) {
	kb := *v.ctx.killBuffer

	switch v.lastCommand.Cmd {
	case vCommandKillWord, vCommandKillWordBackward, vCommandKillRegion, vCommandKillLine:
	default:
		kb = kb[:0]
	}

	kb = append(cursor.extractBytes(nbytes), kb...)
	*v.ctx.killBuffer = kb
}

func (v *view) yank() {
	buf := *v.ctx.killBuffer
	cursor := v.cursor

	if len(buf) == 0 {
		return
	}
	cbuf := cloneByteSlice(buf)
	v.actionInsert(cursor, cbuf)
	for len(buf) > 0 {
		_, rlen := utf8.DecodeRune(buf)
		buf = buf[rlen:]
		cursor.nextRune(true)
	}
	v.moveCursorTo(cursor)
}

func (v *view) indentLine(line cursor) {
	line.boffset = 0
	v.actionInsert(line, []byte{'\t'})
	if v.cursor.line == line.line {
		cursor := v.cursor
		cursor.boffset += 1
		v.moveCursorTo(cursor)
	}
}

func (v *view) deindentLine(line cursor) {
	line.boffset = 0
	if r, _ := line.runeUnder(); r == '\t' {
		v.actionDelete(line, 1)
	}
	if v.cursor.line == line.line && v.cursor.boffset > 0 {
		cursor := v.cursor
		cursor.boffset -= 1
		v.moveCursorTo(cursor)
	}
}

func (v *view) wordTo(filter func([]byte) []byte) {
	c1, c2 := v.cursor, v.cursor
	c2.moveOneWordForward()
	v.filterText(c1, c2, filter)
	c1.moveOneWordForward()
	v.moveCursorTo(c1)
}

// Filter _must_ return a new slice and shouldn't touch contents of the
// argument, perfect filter examples are: bytes.Title, bytes.ToUpper,
// bytes.ToLower
func (v *view) filterText(from, to cursor, filter func([]byte) []byte) {
	c1, c2 := swapCursorMaybe(from, to)
	d := c1.distance(c2)
	v.actionDelete(c1, d)
	data := filter(v.buf.history.lastAction().data)
	v.actionInsert(c1, data)
}

//----------------------------------------------------------------------------
// view commands
//----------------------------------------------------------------------------

type vCommandClass int

const (
	vCommandClassNone vCommandClass = iota
	vCommandClassMovement
	vCommandClassInsertion
	vCommandClassDeletion
	vCommandClassHistory
	vCommandClassMisc
)

type viewCommand struct {
	// The command to execute
	Cmd vCommand

	// Number of times to repeat the command
	Reps int

	// Rune to use in the command
	Rune rune
}

type vCommand int

const (
	vCommandNone vCommand = iota

	// movement commands (finalize undo action group)
	_vCommandMovementBeg
	vCommandMoveCursorForward
	vCommandMoveCursorBackward
	vCommandMoveCursorWordForward
	vCommandMoveCursorWordBackward
	vCommandMoveCursorNextLine
	vCommandMoveCursorPrevLine
	vCommandMoveCursorBeginningOfLine
	vCommandMoveCursorEndOfLine
	vCommandMoveCursorBeginningOfFile
	vCommandMoveCursorEndOfFile
	vCommandMoveCursorToLine
	vCommandMoveViewHalfForward
	vCommandMoveViewHalfBackward
	_vCommandMovementEnd

	// insertion commands
	_vCommandInsertionBeg
	vCommandInsertRune
	vCommandYank
	_vCommandInsertionEnd

	// deletion commands
	_vCommandDeletionBeg
	vCommandDeleteRuneBackward
	vCommandDeleteRune
	vCommandKillLine
	vCommandKillWord
	vCommandKillWordBackward
	vCommandKillRegion
	_vCommandDeletionEnd

	// history commands (undo/redo)
	_vCommandHistoryBeg
	vCommandUndo
	vCommandRedo
	_vCommandHistoryEnd

	// misc commands
	_vCommandMiscBeg
	vCommandIndentRegion
	vCommandDeindentRegion
	vCommandCopyRegion
	vCommandRegionToUpper
	vCommandRegionToLower
	vCommandWordToUpper
	vCommandWordToTitle
	vCommandWordToLower
	_vCommandMiscEnd
)

func (c vCommand) class() vCommandClass {
	switch {
	case c > _vCommandMovementBeg && c < _vCommandMovementEnd:
		return vCommandClassMovement
	case c > _vCommandInsertionBeg && c < _vCommandInsertionEnd:
		return vCommandClassInsertion
	case c > _vCommandDeletionBeg && c < _vCommandDeletionEnd:
		return vCommandClassDeletion
	case c > _vCommandHistoryBeg && c < _vCommandHistoryEnd:
		return vCommandClassHistory
	case c > _vCommandMiscBeg && c < _vCommandMiscEnd:
		return vCommandClassMisc
	}
	return vCommandClassNone
}<|MERGE_RESOLUTION|>--- conflicted
+++ resolved
@@ -753,11 +753,7 @@
 	// not a sentinel, revert the actions in the current action group
 	for i := len(b.history.actions) - 1; i >= 0; i-- {
 		a := &b.history.actions[i]
-<<<<<<< HEAD
-		a.revert(b)
-=======
 		a.revert(v.buf)
->>>>>>> d455fa3f
 	}
 	v.moveCursorTo(b.history.before)
 	v.lastCursorVoffset = v.cursorVoffset
@@ -783,11 +779,7 @@
 	b.history = b.history.next
 	for i := range b.history.actions {
 		a := &b.history.actions[i]
-<<<<<<< HEAD
-		a.apply(b)
-=======
 		a.apply(v.buf)
->>>>>>> d455fa3f
 	}
 	v.moveCursorTo(b.history.after)
 	v.lastCursorVoffset = v.cursorVoffset
