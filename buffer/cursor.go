--- conflicted
+++ resolved
@@ -2,17 +2,15 @@
 
 import (
 	"bytes"
-	"github.com/kisielk/vigo/utils"
 	"unicode"
 	"unicode/utf8"
+
+	"github.com/kisielk/vigo/utils"
 )
 
-<<<<<<< HEAD
+type RangeFunc func(from Cursor, to Cursor)
+
 // A Cursor represents a position within a buffer.
-=======
-type RangeFunc func(from Cursor, to Cursor)
-
->>>>>>> 2745a425
 type Cursor struct {
 	Line    *Line
 	LineNum int
